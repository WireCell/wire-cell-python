import sys
import torch
from torch import nn
from math import sqrt
from wirecell.raygrid import (
    plots
)
from wirecell.raygrid.coordinates import Coordinates
import wirecell.raygrid.tiling as tiling
from wirecell.raygrid.examples import (
    symmetric_views, random_points, random_groups, fill_activity
)
import matplotlib.pyplot as plt 
import json 
from argparse import ArgumentParser as ap
import numpy as np

<<<<<<< HEAD
def make_chanmap(chanmap_name, store, face_ids=[0,1]):
    chanmap_npy = np.load(chanmap_name)

    #maps from chanident to index in input arrays
    chanmap = {c:i for i, c in chanmap_npy}
    faces = [store.faces[f] for f in face_ids]
    #Build the map to go between wire segments & channels 
    results = {}
    for i, face in enumerate(faces):
        for jj, j in enumerate(face.planes):
            plane = store.planes[j]
            wire_chans = torch.zeros((len(plane.wires), 2), dtype=int)
            for wi in plane.wires:
                wire = store.wires[wi]
                wire_chans[wire.ident, 0] = wire.ident
                wire_chans[wire.ident, 1] = chanmap[wire.channel]
            results[(i,jj)] = wire_chans
    return results
=======

def get_ordered_inverse_indices(S: torch.Tensor):
    """
    Finds unique elements in S and the order-preserving inverse indices.
    
    The inverse_indices map: S[i] -> ordered_unique_elements[j], 
    where j is based on the order of first appearance in S.
    
    Args:
        S: Tensor of shape [n1, 5, 2].
        
    Returns:
        A tuple: (ordered_unique_elements, ordered_inverse_indices)
    """
    
    # 1. Flatten the elements (5, 2) into (10) for row comparison
    S_flat = S.view(S.shape[0], -1) 
    
    # Use torch.unique to get the unique set (sorted by value) and the inverse map (by value)
    unique_elements_flat_val_sorted, inverse_indices_val_mapped, _ = torch.unique(
        S_flat, 
        dim=0, 
        sorted=True, 
        return_inverse=True, 
        return_counts=True
    )
    
    N_unique = unique_elements_flat_val_sorted.shape[0]
    n1 = S.shape[0]
    
    # 2. Find the FIRST index of appearance for each unique element ID (which is currently value-sorted)
    original_S_indices = torch.arange(n1, device=S.device)
    
    # Use scatter_reduce_ to find the minimum (first) index of appearance for each unique ID
    # This is highly efficient and memory safe.
    first_occurrence_indices = torch.full((N_unique,), n1, dtype=torch.long, device=S.device)
    first_occurrence_indices.scatter_reduce_(
        dim=0, 
        index=inverse_indices_val_mapped, 
        src=original_S_indices, 
        reduce="amin"
    )
    
    # 3. Get the permutation that sorts the unique IDs by their first appearance
    sort_permutation = torch.argsort(first_occurrence_indices, descending=False)
    
    # Apply the permutation to the unique elements
    ordered_unique_elements_flat = unique_elements_flat_val_sorted[sort_permutation]
    ordered_unique_elements = ordered_unique_elements_flat.view(-1, 5, 2)
    
    # 4. Re-map the inverse_indices to the new order
    # remap_indices: maps old_unique_id (value-sorted) -> new_unique_id (order-preserving index)
    remap_indices = torch.argsort(sort_permutation) 
    
    # The final, order-preserving inverse indices
    ordered_inverse_indices = remap_indices[inverse_indices_val_mapped]
    
    return ordered_unique_elements, ordered_inverse_indices

def downsample_blobs(highres_blobs, to_run=2):
    
    results = highres_blobs.clone()
    print(results.shape)

    print(results[0])
    base = results.shape[1] - 3
    print(base)

    for i in range(base, base+3):
        max = torch.max(results[:,i])
        print('Plane', i, max)
        # evens = torch.where(1 - results[:, i, 0] % 2)[0]
        # odds = torch.where(results[:, i, 0] % 2)[0]

        # results[odds, i, 0] -= 1
        # results[evens, i, 1] += 1
        results[:, i, 0] = torch.floor(results[:, i, 0]/to_run)*to_run
        results[:, i, 1] = torch.ceil(results[:, i, 1]/to_run)*to_run
        results[:, i] = torch.clamp(results[:, i], 0, max)
    
    #Returns tuple with unique values + indices of source in unique output
    results = get_ordered_inverse_indices(results)
    return results[1] #but just output the indices



def draw_pred_comp(p, t):
    num_categories = 4
    import matplotlib.colors as mcolors
    import matplotlib.patches as mpatches
    colors = np.array([
        [0., 0., 0., 1.], #black
        [1., 0., 0., 1.], #red
        [1., 1., 1., 1.], #white
        [0., 0., 1., 1.], #blue
    ])
    custom_cmap = mcolors.ListedColormap(colors)
    bounds = np.arange(num_categories + 1)
    norm = mcolors.BoundaryNorm(bounds, custom_cmap.N)
    c = torch.zeros_like(t[0,0]).to(int) #Default -> missed real pixel
    c[torch.where((t[0,0] == 0) & ((p[0,0]>.5) == 1))] = 1 #Fake pixel
    c[torch.where((t[0,0] == 0) & ((p[0,0]<.5)))] = 2 #No prediction empty
    c[torch.where((t[0,0] == 1) & ((p[0,0]>.5)))] = 3 #Predicted real pixel

    patches = [mpatches.Patch(color=colors[i], label=l) for i, l in enumerate(['Miss', 'Fake', 'Empty', 'Real'])]
    plt.imshow(c, cmap=custom_cmap, norm=norm, aspect='auto', interpolation='none')
    plt.legend(handles=patches)
    plt.show()
>>>>>>> ad32b622

def apply_sequence(coords, nw, blobs_in, run=1, warn=False):
    blobs_out = []
    wires = torch.zeros(nw).to(bool)
    for i in range(0, nw, run):
        wires[i:i+run] = 1
        blobs_i = tiling.apply_activity(coords, blobs_in, wires)
        if blobs_i.size(0) > 0:
            blobs_out.append(blobs_i)
        elif warn:
            print('WARNING SIZE 0 FROM BLOB')
        wires[i:i+run] = 0
    return torch.cat(blobs_out)

def make_cells(coords, nw_0, nw_1, nw_2):
    trivial_blobs = tiling.trivial_blobs()

    all_cells = []
    wires_0 = torch.zeros(nw_0).to(bool)
    wires_1 = torch.zeros(nw_1).to(bool)
    wires_2 = torch.zeros(nw_2).to(bool)

    blobs = apply_sequence(coords, nw_0, trivial_blobs, warn=True)
    blobs = apply_sequence(coords, nw_1, blobs)
    blobs = apply_sequence(coords, nw_2, blobs)
    return blobs[:, 2:, 0]

def get_nearest(rcs, n=5):
    dist = (rcs[:, 0].unsqueeze(0) - rcs[:,0].unsqueeze(1))**2
    dist += (rcs[:, 1].unsqueeze(0) - rcs[:,1].unsqueeze(1))**2
    dist += 1.e32*torch.eye(len(rcs))

    knns = torch.zeros((n, len(rcs)))
    #nearest_dists = []
    arange = torch.arange(len(rcs))
    for i in range(n):
        nearest = dist.argmin(dim=1)
        # , dist[(arange, nearest)] -- nearest distances
        # knns[0, :] = arange
        knns[i, :] = nearest
        # knns.append((arange, nearest))
        dist[(arange, nearest)] += 1.e32
    return knns

def scatter_crossings(coords, v1, r1, v2, r2, color='black'):
    rc = coords.ray_crossing(v1, r1, v2, r2)
    xs = rc.detach().numpy()[:,0]
    ys = rc.detach().numpy()[:,1]
    plt.scatter(xs, ys, color=color)

def coords_from_schema(store, face_index, drift='vd'):
    views = views_from_schema(store, face_index, drift)
    coords = Coordinates(views.to(torch.float))
    return coords

def get_center(store, wire, drift='vd'):

    head = store.points[wire.head]
    tail = store.points[wire.tail]
    center =  torch.mean(torch.Tensor([
            [head.z, head.y],
            [tail.z, tail.y],
    ]), dim=0)
    return center

def draw_schema(store, face_index, plane_indices=[0,1,2], colors=['orange','blue','red'], highlight=dict()):
    import matplotlib.pyplot as plt
    import numpy as np
    
    planes = []
    for pi in plane_indices:
        global_plane = store.faces[face_index].planes[pi]
        plane = store.planes[global_plane]
        planes.append(plane)
        to_highlight = highlight[pi] if pi in highlight else []
        for i, wi in enumerate(plane.wires):
            print(i,wi)
            wire = store.wires[wi]
            head = store.points[wire.head]
            tail = store.points[wire.tail]
            xs = [tail.z, head.z]
            ys = [tail.y, head.y]
            plt.plot(xs, ys, color=colors[pi], linestyle=('dashed' if i in to_highlight else 'solid'))
    plt.show()

def draw_blobs(store, face_index, plane_indices=[0,1], colors=['orange','blue','red'], alpha=0.3):
    import matplotlib.pyplot as plt
    from matplotlib.patches import Rectangle
    import numpy as np
    from math import pi, sqrt, atan
    coords = coords_from_schema(store, face_index)

    face = store.faces[face_index]
    plane_objs = [store.planes[p] for p in face.planes]
    nwires = [len(p.wires) for p in plane_objs]
    print(nwires)
    bounds = coords.bounding_box

    bl = (bounds[0][0], bounds[1][0])
    width = abs(coords.views[1][1][0] - coords.views[1][0][0])
    height = abs(coords.views[0][1][1] - coords.views[0][0][1])
    print(bl, width, height)
    fig, ax = plt.subplots()
    rect = Rectangle(bl, width, height, facecolor='grey', edgecolor='black', alpha=0.7)
    ax.add_patch(rect)

    ax.set_xlim(bl[0] - 1., bl[0] + width + 1.)
    ax.set_ylim(bl[1] - 1., bl[1] + height + 1.)

    
    for plane in range(2, 5):
        pitch_mag = coords.pitch_mag[plane]
        pitch_dir = coords.pitch_dir[plane]
        xy = coords.views[plane][0]
        a=0
        # for i in range(nwires[plane-2]):
        for i in range(100, 150):
            this_xy = xy + i*pitch_mag*pitch_dir
            print(xy, pitch_mag, pitch_dir)
            r = Rectangle(
                xy=(this_xy[0].item(), this_xy[1].item()-2000.),
                width=coords.pitch_mag[plane],
                height=2*sqrt(coords.pitch_mag[0]**2 + coords.pitch_mag[1]**2),
                angle=(180./pi)*atan(coords.pitch_dir[plane][1]/coords.pitch_dir[plane][0]),
                rotation_point=(this_xy[0].item(), this_xy[1].item()),
                alpha=alpha,
                color=colors[plane-2]
            )
            ax.add_patch(r)
            ax.scatter(xy[0].item(), xy[1].item())
            # xy += pitch_mag*pitch_dir
            # break
        # break
    # for pi in plane_indices:
    #         plt.plot(xs, ys, color=colors[pi])
    plt.show()

def views_from_schema(store, face_index, drift='vd'):
    #GEt the plane objects from the store for htis face
    planes = [store.planes[i] for i in store.faces[face_index].planes]


    views = []
    #For each plane, get the first and second wire to get the pitch direction and magnitude
    min_y, max_y = sys.float_info.max, -sys.float_info.max
    min_z, max_z = sys.float_info.max, -sys.float_info.max
    for plane in planes:
        first_wire = store.wires[plane.wires[0]]
        second_wire = store.wires[plane.wires[1]]
        # print(first_wire, second_wire)

        first_center = get_center(store, first_wire)
        second_center = get_center(store, second_wire)
        
        first_head = store.points[first_wire.head]
        first_tail = store.points[first_wire.tail]

        second_head = store.points[second_wire.head]
        second_tail = store.points[second_wire.tail]

        first_head = np.array([first_head.x, first_head.y, first_head.z])
        first_tail = np.array([first_tail.x, first_tail.y, first_tail.z])
        second_head = np.array([second_head.x, second_head.y, second_head.z])
        second_tail = np.array([second_tail.x, second_tail.y, second_tail.z])

        for wi in plane.wires:
            wire = store.wires[wi]
            head = store.points[wire.head]
            tail = store.points[wire.tail]

            min_y = min([head.y, tail.y, min_y])
            max_y = max([head.y, tail.y, max_y])
            min_z = min([head.z, tail.z, min_z])
            max_z = max([head.z, tail.z, max_z])

        b = first_head - first_tail
        b = b / np.linalg.norm(b)

        pitch = np.linalg.norm(np.linalg.cross((second_head - first_head), b))
        print(pitch)

        b = pitch * np.array([b[2], b[1]])
        b = np.linalg.matmul(
            b, [[0, -1], [1, 0]]
        )

        second_point = first_center + b
             
        # print(first_center)

        # print(second_center)
        # views.append(torch.cat([first_center.unsqueeze(0), second_center.unsqueeze(0)], dim=0).unsqueeze(0))
        views.append(torch.cat([first_center.unsqueeze(0), second_point.unsqueeze(0)], dim=0).unsqueeze(0))

    ul = torch.Tensor([min_z, max_y])
    ur = torch.Tensor([max_z, max_y])
    ll = torch.Tensor([min_z, min_y])
    lr = torch.Tensor([max_z, min_y])
    view_0 = torch.cat([
        ((ur + ul)/2).unsqueeze(0), 
        ((ll + lr)/2).unsqueeze(0), 
    ], dim=0).unsqueeze(0)
    view_1 = torch.cat([
        ((ul + ll)/2).unsqueeze(0), 
        ((ur + lr)/2).unsqueeze(0), 
    ], dim=0).unsqueeze(0)
    views = [view_0, view_1] + views
    return torch.cat(views)

def build_cross(rays_i, rays_j):
    cross = torch.zeros((rays_i.size(0), rays_j.size(0), 2), dtype=int)
    cross[..., 1] = rays_j
    cross = cross.permute(1,0,2)
    cross[..., 0] = rays_i
    cross = cross.reshape((-1, 2))
    return cross

def get_indices(coords, cross, i, j, k, round=False):
    #Find the locations in the third plane of crossing points from the first 2 planes
    #Then turn those into indices within the last plane
    base = len(coords.views) - 3
    locs = coords.pitch_location(i+base, cross[:, 0], j+base, cross[:, 1], k+base)
    # torch.save(locs, 'xover_locs.pt')
    indices = coords.pitch_index(locs, k+base, round=round)
    return indices

def get_good_crossers(coords, i, j, nwires):
    cross = build_cross(torch.arange(nwires[i]), torch.arange(nwires[j]))
    base = len(coords.views) - 3
    ray_crossings = coords.ray_crossing(i+base, cross[:, 0], j+base, cross[:, 1])

    #Check that they are within the bounding box
    good = torch.where(
        (ray_crossings[:,1] >= coords.bounding_box[1,0]) &
        (ray_crossings[:,1] <  coords.bounding_box[1,1]) &
        (ray_crossings[:,0] >= coords.bounding_box[0,0]) &
        (ray_crossings[:,0] <  coords.bounding_box[0,1])
    )

    return cross[good] #, ray_crossings[good]

def build_map(coords, nwires, unique=True):

    trios = [(0,1,2), (1,2,0), (2,0,1)]
    good_crossers = [get_good_crossers(coords, i, j, nwires) for i,j,k in trios]
    good_indices = [
        get_indices(
            coords,
            crossers,
            i, j, k
         ) for crossers, (i,j,k) in zip(good_crossers, trios)
    ]

    in_ranges = [torch.where((gi >= 0) & (gi < nwires[i])) for gi, i in zip(good_indices, [2,0,1])]
    good_crossers = [gc[ir] for gc,ir in zip(good_crossers, in_ranges)]
    good_indices = [gc[ir] for gc,ir in zip(good_indices, in_ranges)]

    results = []
    for i in range(len(trios)):
        results.append(torch.zeros(len(good_indices[i]), 3).to(int))
    #0,1,2
    results[0][:, 0] = good_crossers[0][:,0]
    results[0][:, 1] = good_crossers[0][:,1]
    results[0][:, 2] = good_indices[0]
    
    #1,2,0
    results[1][:, 0] = good_indices[1]
    results[1][:, 1] = good_crossers[1][:,0]
    results[1][:, 2] = good_crossers[1][:,1]

    #2,0,1
    results[2][:, 0] = good_crossers[2][:,1]
    results[2][:, 1] = good_indices[2]
    results[2][:, 2] = good_crossers[2][:,0]

    results = torch.cat(results)
    if unique: results = torch.unique(results, dim=0)
    return results

class CrossoverTerm(nn.Module):
    def __init__(self, map=None, feats=[16,32,]):
        super().__init__()
        self.map = map
        # 3-in, 3-out
        feats_with_3 = [3] + feats + [3]
        self.linears = [nn.Linear(*(feats_with_3[i:i+2])) for i in range(len(feats)+1)]
        self.nodes = nn.Sequential(*self.linears)

        # Need to go from the mapped 

    # This currently takes in already-mapped images.
    # As in: we've taken the ntick x nwires images on the three planes,
    # and extracted the values for each trio of wire indices.
    #
    # 1) That can be moved into here. 
    # 2) Then also we need to take values from duplicated indices 
    #    and average them out
    #
    def forward(self, x):
        return self.nodes(x)

if __name__ == '__main__':
    parser = ap()
    args = parser.parse_args()

    width = 100.
    height = 100.
    pitch_mag = 3.

    views = symmetric_views(width=width, height=height, pitch_mag=pitch_mag)
    coords = Coordinates(views)
    
    #Get the nwires of each view -- Need to check if this is correct
    #Symmetric views starts with / wires, then \, then |
    # / wires start at upper left
    dx = width - views[2][0][0].item()
    dy = -views[2][0][1].item()
    nwires_0 = int(sqrt(dx**2 + dy**2)/pitch_mag) + 1
    nwires_1 = nwires_0
    nwires_2 = int(width/pitch_mag)
    nwires = [nwires_0, nwires_1, nwires_2]

    #Make random images
    nticks = 100
    nbatches = 4
    nfeatures = 3
    img = [
        torch.randn((nbatches, nfeatures, nticks, nw))
        for i, nw in enumerate(nwires)
    ]

    #TODO -- add line to img
    # line = [[width/4, height/2], [3*width/4, height/2]]



    for i in range(3):
        plt.subplot(2,3,1+i)
        plt.imshow(img[i][0, 0], aspect='auto')

    print('nwires:', nwires_0, nwires_1, nwires_2)
    print(views)
    # print(coords)
    plane_i = 0
    plane_j = 1
    plane_k = 2
    indices = build_map(coords, plane_i, plane_j, plane_k, [nwires_0, nwires_1, nwires_2])
    print(indices, indices.nelement(), indices.nelement()*indices.element_size())

    # for ii, p in enumerate([plane_i, plane_j, plane_k]):
    #     print(ii, img[ii][:, indices[:,p]].shape)

    #For each image, and within each image, for each batch x feature x tick,
    # map out the values
    indexed = [
        img[ii][..., indices[:,p]].unsqueeze(-1)
        for ii, p in enumerate([plane_i, plane_j, plane_k])
    ]
    # Then concatenate them together
    catted = torch.cat(indexed, dim=-1)

    for i in indexed: print(i.shape)

    xover_term = CrossoverTerm(indices)
    print('Passing')
    passed = xover_term(catted)
    print(passed.shape)
    print(passed.element_size()*passed.nelement()*1e-6)

    expanded = indices.view(1,1,1,*indices.shape).expand(nbatches, nfeatures, nticks, -1, -1)
    print(expanded.shape)

    output = [torch.zeros_like(i) for i in img]


    for ii, p in enumerate([plane_i, plane_j, plane_k]):
        sum = torch.zeros_like(img[ii])
        sum.scatter_add_(-1, expanded[..., p], passed[...,ii])
    
        count = torch.zeros_like(img[ii])
        ones = torch.ones_like(passed[..., ii])
        count.scatter_add_(-1, expanded[..., p], ones)

        sum /= count.clamp(min=1)


        print(sum.shape)
        plt.subplot(2,3, 1+ii + 3)
        plt.imshow(sum[0, 0].detach().numpy(), aspect='auto')
    

    plt.show()<|MERGE_RESOLUTION|>--- conflicted
+++ resolved
@@ -15,7 +15,6 @@
 from argparse import ArgumentParser as ap
 import numpy as np
 
-<<<<<<< HEAD
 def make_chanmap(chanmap_name, store, face_ids=[0,1]):
     chanmap_npy = np.load(chanmap_name)
 
@@ -34,7 +33,6 @@
                 wire_chans[wire.ident, 1] = chanmap[wire.channel]
             results[(i,jj)] = wire_chans
     return results
-=======
 
 def get_ordered_inverse_indices(S: torch.Tensor):
     """
@@ -143,7 +141,6 @@
     plt.imshow(c, cmap=custom_cmap, norm=norm, aspect='auto', interpolation='none')
     plt.legend(handles=patches)
     plt.show()
->>>>>>> ad32b622
 
 def apply_sequence(coords, nw, blobs_in, run=1, warn=False):
     blobs_out = []
