--- conflicted
+++ resolved
@@ -125,13 +125,8 @@
 
     origin = eval(origin, units.__dict__)
     speed = eval(speed, units.__dict__)
-<<<<<<< HEAD
-    rflist = gar.load(garfield_fileset, normalization, zero_wire_locs)
-    fr = rf1dtoschema(rflist, origin, speed)
-=======
     rflist = gar.load(garfield_fileset, normalization, zero_wire_locs, delay)
     fr = res.rf1dtoschema(rflist, origin, speed)
->>>>>>> ecc1f241
     per.dump(wirecell_field_response_file, fr)
 
 
